--- conflicted
+++ resolved
@@ -694,11 +694,7 @@
 }
 
 /// A helper function for specifically printing object values
-<<<<<<< HEAD
-fn display_obj(v: &ValueData, print_internals: bool) -> String {
-=======
 pub(crate) fn display_obj(v: &ValueData, print_internals: bool) -> String {
->>>>>>> 80af6375
     // A simple helper for getting the address of a value
     // TODO: Find a more general place for this, as it can be used in other situations as well
     fn address_of<T>(t: &T) -> usize {
