--- conflicted
+++ resolved
@@ -69,8 +69,6 @@
         expr_s.push((expr, false));
 
         while let Some((expr, can_eval)) = expr_s.pop() {
-            dbg!(&expr);
-
             let val = match expr.def {
                 ExprDef::OpEval(ref v) => {
                     let mut s = Vec::new();
@@ -86,18 +84,17 @@
                                     BinOp::Num(NumOp::Sub) => s.push(x - y),
                                     BinOp::Num(NumOp::Mul) => s.push(x * y),
                                     BinOp::Num(NumOp::Div) => s.push(x / y),
-                                    _ => ()
+                                    _ => (),
                                 }
                             }
                             ExprDef::Const(Const::Num(x)) => s.push(x),
-                            _ => ()
+                            _ => (),
                         }
                     }
 
                     Ok(to_value(s.pop().unwrap()))
                 }
-                ExprDef::BOp(_) |
-                ExprDef::Const(Const::Null) => Ok(to_value(None::<()>)),
+                ExprDef::BOp(_) | ExprDef::Const(Const::Null) => Ok(to_value(None::<()>)),
                 ExprDef::Const(Const::Undefined) => Ok(Gc::new(ValueData::Undefined)),
                 ExprDef::Const(Const::Num(num)) => Ok(to_value(num)),
                 ExprDef::Const(Const::Int(num)) => Ok(to_value(num)),
@@ -185,7 +182,6 @@
 
                     fnct_result
                 }
-<<<<<<< HEAD
                 ExprDef::WhileLoop(ref cond, ref expr) => {
                     let mut result = Gc::new(ValueData::Undefined);
                     while self.run(cond)?.borrow().is_true() {
@@ -223,37 +219,6 @@
                                 if expr == last_expr {
                                     result = e_result;
                                 }
-=======
-                Ok(result)
-            }
-            ExprDef::If(ref cond, ref expr, None) => Ok(if self.run(cond)?.borrow().is_true() {
-                self.run(expr)?
-            } else {
-                Gc::new(ValueData::Undefined)
-            }),
-            ExprDef::If(ref cond, ref expr, Some(ref else_e)) => {
-                Ok(if self.run(cond)?.borrow().is_true() {
-                    self.run(expr)?
-                } else {
-                    self.run(else_e)?
-                })
-            }
-            ExprDef::Switch(ref val_e, ref vals, ref default) => {
-                let val = self.run(val_e)?;
-                let mut result = Gc::new(ValueData::Null);
-                let mut matched = false;
-                for tup in vals.iter() {
-                    let tup: &(Expr, Vec<Expr>) = tup;
-                    let cond = &tup.0;
-                    let block = &tup.1;
-                    if val == self.run(cond)? {
-                        matched = true;
-                        let last_expr = block.last().expect("Block has no expressions");
-                        for expr in block.iter() {
-                            let e_result = self.run(expr)?;
-                            if expr == last_expr {
-                                result = e_result;
->>>>>>> f134a071
                             }
                         }
                     }
@@ -293,7 +258,6 @@
                     array::add_to_array_object(&array, &elements)?;
                     Ok(array)
                 }
-<<<<<<< HEAD
                 ExprDef::FunctionDecl(ref name, ref args, ref expr) => {
                     let function =
                         Function::RegularFunc(RegularFunction::new(*expr.clone(), args.clone()));
@@ -308,19 +272,6 @@
                             name.as_ref().expect("Could not get name as reference"),
                             val.clone(),
                         )
-=======
-                Ok(obj)
-            }
-            ExprDef::ArrayDecl(ref arr) => {
-                let array = array::new_array(self)?;
-                let mut elements: Vec<Value> = vec![];
-                for elem in arr.iter() {
-                    if let ExprDef::UnaryOp(UnaryOp::Spread, ref x) = elem.def {
-                        let val = self.run(x)?;
-                        let mut vals = self.extract_array_properties(&val).unwrap();
-                        elements.append(&mut vals);
-                        continue; // Don't push array after spread
->>>>>>> f134a071
                     }
                     Ok(val)
                 }
@@ -332,7 +283,6 @@
                     )))))
                 }
                 ExprDef::BinOp(BinOp::Num(ref op), ref a, ref b) => {
-
                     if !can_eval {
                         expr_s.push((expr, true));
                         expr_s.push((a, false));
@@ -359,7 +309,6 @@
                         NumOp::Mod => v_a % v_b,
                     }))
                 }
-<<<<<<< HEAD
                 ExprDef::UnaryOp(ref op, ref a) => {
                     let v_r_a = self.run(a)?;
                     let v_a = (*v_r_a).clone();
@@ -379,17 +328,6 @@
                         UnaryOp::Spread => Gc::new(v_a), // for now we can do nothing but return the value as-is
                         _ => unreachable!(),
                     })
-=======
-                ExprDef::GetConstField(ref obj, ref field) => {
-                    let v_r_a = self.run(obj)?;
-                    let v_a = (*v_r_a.borrow().get_field_slice(field)).clone();
-                    let v_b = (*self.run(b)?).clone();
-                    let value = exec_assign_op(op, v_a, v_b);
-                    v_r_a
-                        .borrow()
-                        .set_field_slice(&field.clone(), value.clone());
-                    Ok(value)
->>>>>>> f134a071
                 }
                 ExprDef::BinOp(BinOp::Bit(ref op), ref a, ref b) => {
                     let v_r_a = self.run(a)?;
@@ -511,7 +449,6 @@
                                 }
                             }
                         }
-<<<<<<< HEAD
                         _ => Ok(Gc::new(ValueData::Undefined)),
                     }
                 }
@@ -538,27 +475,6 @@
                                 );
                             } else {
                                 self.realm.environment.create_mutable_binding(
-=======
-                        Function::RegularFunc(ref data) => {
-                            // Create new scope
-                            let env = &mut self.realm.environment;
-                            env.push(new_function_environment(
-                                construct.clone(),
-                                this,
-                                Some(env.get_current_environment_ref().clone()),
-                            ));
-
-                            for i in 0..data.args.len() {
-                                let arg_expr =
-                                    data.args.get(i).expect("Could not get data argument");
-                                let name = match arg_expr.def {
-                                    ExprDef::Local(ref n) => Some(n),
-                                    _ => None,
-                                }
-                                .expect("Could not get argument");
-                                let expr = v_args.get(i).expect("Could not get argument");
-                                env.create_mutable_binding(
->>>>>>> f134a071
                                     name.clone(),
                                     true,
                                     VariableScope::Function,
