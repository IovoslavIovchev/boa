[package]
name = "Boa"
version = "0.8.0"
authors = ["Jason Williams <jase.williams@gmail.com>"]
description = "Boa is a Javascript lexer, parser and Just-in-Time compiler written in Rust. Currently, it has support for some of the language."
repository = "https://github.com/boa-dev/boa"
keywords = ["javascript", "compiler", "lexer", "parser", "js"]
categories = ["parser-implementations", "wasm"]
license = "Unlicense/MIT"
exclude = ["../.vscode/*", "../Dockerfile", "../Makefile", "../.editorConfig"]
edition = "2018"

[features]
<<<<<<< HEAD
serde-ast = ["serde"]
default = ["wasm-bindgen"]
experimental-vm = []
=======
profiler = ["measureme", "once_cell"]
>>>>>>> 691c0d4f

[dependencies]
gc = { version = "0.3.5", features = ["derive"] }
serde_json = "1.0.53"
rand = "0.7.3"
num-traits = "0.2.11"
regex = "1.3.7"
rustc-hash = "1.1.0"
num-bigint = { version = "0.2.6", features = ["serde"] }
bitflags = "1.2.1"

# Optional Dependencies
serde = { version = "1.0.110", features = ["derive"], optional = true }
measureme = { version = "0.7.1", optional = true }
once_cell = { version = "1.4.0", optional = true }

[dev-dependencies]
criterion = "0.3.2"

[target.x86_64-unknown-linux-gnu.dev-dependencies]
jemallocator = "0.3.2"

[lib]
crate-type = ["cdylib", "lib"]
name = "boa"
bench = false

[[bench]]
name = "lexer"
harness = false

[[bench]]
name = "parser"
harness = false

[[bench]]
name = "exec"
harness = false<|MERGE_RESOLUTION|>--- conflicted
+++ resolved
@@ -11,13 +11,8 @@
 edition = "2018"
 
 [features]
-<<<<<<< HEAD
-serde-ast = ["serde"]
-default = ["wasm-bindgen"]
 experimental-vm = []
-=======
 profiler = ["measureme", "once_cell"]
->>>>>>> 691c0d4f
 
 [dependencies]
 gc = { version = "0.3.5", features = ["derive"] }
