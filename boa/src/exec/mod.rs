--- conflicted
+++ resolved
@@ -40,21 +40,10 @@
 use std::convert::TryFrom;
 use std::{borrow::Borrow, ops::Deref};
 
-<<<<<<< HEAD
-/// An execution engine
-pub trait Executor<Executable> {
-    /// Make a new execution engine
-    fn new(realm: Realm) -> Self;
-
-    /// Run an executable
-    fn run(&mut self, exe: Executable) -> ResultValue;
-=======
 pub trait Executable {
     /// Runs this executable in the given executor.
-    fn run(&self, interpreter: &mut Interpreter) -> ResultValue;
->>>>>>> 691c0d4f
+    fn run(&self, executor: &mut Interpreter) -> ResultValue;
 }
-
 
 /// A Javascript intepreter
 #[derive(Debug)]
@@ -65,32 +54,10 @@
     pub realm: Realm,
 }
 
-<<<<<<< HEAD
-fn exec_assign_op(op: &AssignOp, v_a: ValueData, v_b: ValueData) -> Value {
-    Gc::new(match *op {
-        AssignOp::Add => v_a + v_b,
-        AssignOp::Sub => v_a - v_b,
-        AssignOp::Mul => v_a * v_b,
-        AssignOp::Pow => v_a.as_num_to_power(v_b),
-        AssignOp::Div => v_a / v_b,
-        AssignOp::Mod => v_a % v_b,
-        AssignOp::And => v_a & v_b,
-        AssignOp::Or => v_a | v_b,
-        AssignOp::Xor => v_a ^ v_b,
-        AssignOp::Shl => v_a << v_b,
-        AssignOp::Shr => v_a << v_b,
-    })
-}
-
-impl Executor<&Expr> for Interpreter {
-    fn new(realm: Realm) -> Self {
-        Interpreter {
-=======
 impl Interpreter {
     /// Creates a new interpreter.
     pub fn new(realm: Realm) -> Self {
         Self {
->>>>>>> 691c0d4f
             realm,
             is_return: false,
         }
