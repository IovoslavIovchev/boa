[package]
name = "boa_cli"
version = "0.8.0"
authors = ["razican <iban.eguia@cern.ch>"]
description = "Boa is a Javascript lexer, parser and Just-in-Time compiler written in Rust. Currently, it has support for some of the language."
repository = "https://github.com/boa-dev/boa"
keywords = ["javascript", "compiler", "lexer", "parser", "js", "cli"]
categories = ["command-line-utilities"]
license = "Unlicense/MIT"
exclude = ["../.vscode/*", "../Dockerfile", "../Makefile", "../.editorConfig"]
edition = "2018"

[dependencies]
<<<<<<< HEAD
Boa = { path = "../boa", features = ["serde-ast"], default-features = false }
structopt = "0.3.9"

[features]
experimental-vm = ["Boa/experimental-vm"]
=======
Boa = { path = "../boa", features = ["serde"] }
structopt = "0.3.14"
serde_json = "1.0.53"

[target.x86_64-unknown-linux-gnu.dependencies]
jemallocator = "0.3.2"

[[bin]]
name = "boa"
doc = false
path = "src/main.rs"
>>>>>>> 691c0d4f
<|MERGE_RESOLUTION|>--- conflicted
+++ resolved
@@ -11,16 +11,12 @@
 edition = "2018"
 
 [dependencies]
-<<<<<<< HEAD
-Boa = { path = "../boa", features = ["serde-ast"], default-features = false }
-structopt = "0.3.9"
+Boa = { path = "../boa", features = ["serde"] }
+structopt = "0.3.14"
+serde_json = "1.0.53"
 
 [features]
 experimental-vm = ["Boa/experimental-vm"]
-=======
-Boa = { path = "../boa", features = ["serde"] }
-structopt = "0.3.14"
-serde_json = "1.0.53"
 
 [target.x86_64-unknown-linux-gnu.dependencies]
 jemallocator = "0.3.2"
@@ -28,5 +24,4 @@
 [[bin]]
 name = "boa"
 doc = false
-path = "src/main.rs"
->>>>>>> 691c0d4f
+path = "src/main.rs"